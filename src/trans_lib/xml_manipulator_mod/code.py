<<<<<<< HEAD
from itertools import groupby
from mod import create_translation_xml
=======
>>>>>>> 7a844301
import re

# Ensure you have the necessary library installed:
# pip install tree-sitter-language-pack
try:
    from tree_sitter_language_pack import get_parser, get_language
except ImportError:
    print("Please install tree-sitter-language-pack: pip install tree-sitter-language-pack")
    exit()

class CodeParser:
    """
    An intelligent, generic parser that uses a two-tiered strategy to precisely
    separate translatable content from syntax markers.
    """

    def __init__(self, language: str):
        self.language_name = language
        try:
            self.language = get_language(language)
            self.parser = get_parser(language)
        except Exception as e:
            raise ValueError(f"Could not load parser for language '{language}'.") from e

        # Tier 1 Config: Structural analysis.
        # Defines child node types that are pure translatable content.
        self.translatable_child_types = {
            'python': {'string_content'},
            # Other languages might be added here if their parsers are as granular.
        }

        # Tier 2 Config: Regex-based analysis for leaf nodes or less granular nodes.
        # The key is a (language, node_type) tuple. The value is a compiled regex.
        # The regex should have two capture groups: (syntax_markers, content).
        self.dissection_regex = {
            ('python', 'comment'): re.compile(r'^(#+)(.*)'),
            ('rust', 'line_comment'): re.compile(r'^(//+!?)(.*)'),
            ('rust', 'block_comment'): re.compile(r'(/\*+!?)(.*?)(\*/)', re.DOTALL),
            ('java', 'line_comment'): re.compile(r'(//)(.*)'),
            ('java', 'block_comment'): re.compile(r'(/\*+)(.*?)(\*/)', re.DOTALL),
            ('java', 'string_literal'): re.compile(r'(")(.*?)(")')
        }

        # Candidate nodes that contain text we want to process.
        self.candidate_node_types = {
            'python': {'comment', 'string'},
            'java': {'line_comment', 'block_comment', 'string_literal'},
            'rust': {'line_comment', 'block_comment', 'string_literal'},
        }

    def _find_candidate_nodes(self, node, nodes_list):
        if node.type in self.candidate_node_types.get(self.language_name, {}):
            nodes_list.append(node)
            return
        for child in node.children:
            self._find_candidate_nodes(child, nodes_list)

    def _dissect_node(self, node):
        """
        Dissects a node using the smartest available method:
        1. Structural (child nodes) if possible.
        2. Pattern-based (regex) as a robust fallback.
        """
        node_type = node.type
        
        # --- Strategy 1: Structural Dissection (using child nodes) ---
        if node.children:
            child_segments = []
            translatable_types = self.translatable_child_types.get(self.language_name, set())
            for child in node.children:
                if child.type in translatable_types:
                    child_segments.append(('text', child.text.decode('utf8')))
                else:
                    child_segments.append(('placeholder', child.text.decode('utf8')))
            # If we successfully segmented using children, return the result.
            if any(seg[0] == 'text' for seg in child_segments):
                return child_segments

        # --- Strategy 2: Pattern-Based Dissection (using regex) ---
        key = (self.language_name, node_type)
        if key in self.dissection_regex:
            regex = self.dissection_regex[key]
            match = regex.match(node.text.decode('utf8'))
            if match:
                groups = match.groups()
                if len(groups) == 2: # e.g., (marker, content)
                    return [('placeholder', groups[0]), ('text', groups[1])]
                elif len(groups) == 3: # e.g., (opener, content, closer)
                    return [
                        ('placeholder', groups[0]),
                        ('text', groups[1]),
                        ('placeholder', groups[2])
                    ]

        # --- Fallback: Treat the whole node as text if no rules apply ---
        return [('text', node.text.decode('utf8'))]

    def parse(self, source_code: str) -> list[tuple[str, str]]:
        tree = self.parser.parse(bytes(source_code, "utf8"))
        candidate_nodes = []
        self._find_candidate_nodes(tree.root_node, candidate_nodes)
        candidate_nodes.sort(key=lambda n: n.start_byte)

        segments = []
        current_pos = 0
        for node in candidate_nodes:
            placeholder_content = source_code[current_pos:node.start_byte]
            if placeholder_content:
                segments.append(('placeholder', placeholder_content))
            
            segments.extend(self._dissect_node(node))
            current_pos = node.end_byte

        final_placeholder = source_code[current_pos:]
        if final_placeholder:
            segments.append(('placeholder', final_placeholder))
            
        return segments
<|MERGE_RESOLUTION|>--- conflicted
+++ resolved
@@ -1,8 +1,3 @@
-<<<<<<< HEAD
-from itertools import groupby
-from mod import create_translation_xml
-=======
->>>>>>> 7a844301
 import re
 
 # Ensure you have the necessary library installed:
