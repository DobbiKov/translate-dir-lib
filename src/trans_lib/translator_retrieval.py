from dataclasses import dataclass
import re
from typing import Any, Callable, Coroutine
from loguru import logger
from trans_lib.helpers import calculate_checksum
from pathlib import Path
from trans_lib.enums import ChunkType, DocumentType, Language
<<<<<<< HEAD
from trans_lib.translation_store.translation_store import TranslationStore, TranslationStoreCsv
from trans_lib.translator import def_prompt_template, finalize_prompt, finalize_xml_prompt, translate_chunk_with_prompt, _prepare_prompt_for_language, _prepare_prompt_for_vocab_list, _prepare_prompt_for_content_type
=======
from trans_lib.translator import def_prompt_template, translate_chunk_with_prompt, _prepare_prompt_for_language, _prepare_prompt_for_vocab_list, _prepare_prompt_for_content_type
>>>>>>> e5015be2
from trans_lib.vocab_list import VocabList
from trans_lib.xml_manipulator_mod.xml import reconstruct_from_xml
from trans_lib.xml_manipulator_mod.mod import chunk_to_xml, code_to_xml
from trans_lib.prompts import xml_translation_prompt
from trans_lib.translator import _ask_gemini_model
from trans_lib.prompts import prompt4, prompt_jupyter_md


def is_whitespace(text: str) -> bool:
    return not text or text.isspace()

<<<<<<< HEAD

@dataclass
class Meta:
    chunk: str
    src_lang: Language
    tgt_lang: Language
    doc_type: DocumentType
    chunk_type: ChunkType
    vocab: VocabList | None

@dataclass
class CodeMeta(Meta):
    src_lang: Language
    tgt_lang: Language
    doc_type: DocumentType
    chunk_type: ChunkType
    vocab: VocabList | None
    prog_lang: str

# ====================== Prompt / Strategy layer ===================== #

def _extract_output(raw_response: str) -> str:
    """Collect everything between <output> tags (can appear multiple times)."""
    parts = re.findall(r"<output>(.*?)</output>", raw_response, flags=re.S)
    return "\n".join(parts)


class TranslateStrategy:
    """Callable bundle: build prompt  → ask LLM → post‑process."""

    def __init__(
        self,
        prompt_builder: Callable[[Meta], tuple[str, bool]],
        call_model: Callable[[str], Coroutine[Any, Any, str]],
        postprocess: Callable[[str], str],
    ) -> None:
        self._prompt_builder = prompt_builder
        self._call_model = call_model
        self._post = postprocess

    async def run(
        self,
        params: Meta
    ) -> str:
        prompt, is_xml = self._prompt_builder(params)
        raw = await self._call_model(prompt)
        return self._post(raw)


# ---- Prompt builders ---------------------------------------------- #

def _plain_prompt_builder(template: str):
    def _builder(params: Meta):
        chunk = params.chunk
        tgt = params.tgt_lang
        src = params.src_lang
        vocab = params.vocab
        p = _prepare_prompt_for_language(template, tgt, src)
        p = _prepare_prompt_for_vocab_list(p, vocab)
        p = finalize_prompt(p, chunk)
        return p, False

    return _builder


def _xml_prompt_builder(doc_type: DocumentType, chunk_type: ChunkType):
    def _builder(params: Meta):
        chunk = params.chunk
        tgt = params.tgt_lang
        src = params.src_lang
        xml_chunk = ""
        vocab = params.vocab

        lang = None
        if chunk_type == ChunkType.Code:
            if type(params) is CodeMeta:
                xml_chunk, _ = code_to_xml(chunk, params.prog_lang)
        else:
            xml_chunk = chunk_to_xml(chunk, doc_type, chunk_type)

        prompt = xml_translation_prompt
        prompt = _prepare_prompt_for_language(prompt, tgt, src)
        def get_content_type() -> str:
            if doc_type == DocumentType.LaTeX:
                return "LaTeX"
            if doc_type == DocumentType.JupyterNotebook and chunk_type == ChunkType.Myst:
                return "MyST"
            if doc_type == DocumentType.JupyterNotebook and chunk_type == ChunkType.Code:
                return f"{lang} code"
            else:
                return "any document"
        prompt = _prepare_prompt_for_content_type(prompt, get_content_type())
        prompt = _prepare_prompt_for_vocab_list(prompt, vocab)
        prompt = finalize_xml_prompt(prompt, xml_chunk)
        return prompt, True

    return _builder

async def _call_model_func(text: str) -> str:
    print("=======================")
    print("prompt:")
    print(text)
    return await _ask_gemini_model(text, model_name="gemini-2.0-flash")

# ---- Strategies map ------------------------------------------------ #
LATEX_STRATEGY   = TranslateStrategy(_xml_prompt_builder(DocumentType.LaTeX, ChunkType.LaTeX), _call_model_func, lambda r: reconstruct_from_xml(_extract_output(r)))
MYST_STRATEGY    = TranslateStrategy(_xml_prompt_builder(DocumentType.JupyterNotebook, ChunkType.Myst), _call_model_func,  lambda r: reconstruct_from_xml(_extract_output(r)))
PLAIN_STRATEGY   = TranslateStrategy(_plain_prompt_builder(prompt4), _call_model_func,                    _extract_output)
CODE_STRATEGY    = TranslateStrategy(_xml_prompt_builder(DocumentType.JupyterNotebook, ChunkType.Code), _call_model_func,        _extract_output)
MD_STRATEGY      = TranslateStrategy(_plain_prompt_builder(prompt_jupyter_md), _call_model_func,          _extract_output)

STRATEGY_MAP: dict[tuple[DocumentType, ChunkType], TranslateStrategy] = {
    (DocumentType.LaTeX,            ChunkType.LaTeX): LATEX_STRATEGY,
    (DocumentType.JupyterNotebook,  ChunkType.Myst):  MYST_STRATEGY,
    (DocumentType.JupyterNotebook,  ChunkType.Code):  CODE_STRATEGY,
    (DocumentType.Markdown,         ChunkType.Myst):  MD_STRATEGY,
    (DocumentType.Other,            ChunkType.Other): PLAIN_STRATEGY,
}


class ChunkTranslator:
    """Facade: one method replaces legacy free‑function."""

    def __init__(self, store: TranslationStore):
        self._store = store

    async def translate_or_fetch(self, meta: Meta) -> str:
        chunk = meta.chunk
        if not chunk.strip():
            return chunk  # whitespace → passthrough

        src_checksum = calculate_checksum(chunk)
        cached = self._store.lookup(src_checksum, meta.src_lang, meta.tgt_lang)
        if cached is not None:
            logger.debug("cache hit (%s → %s)", meta.src_lang, meta.tgt_lang)
            return cached

        strategy = STRATEGY_MAP[(meta.doc_type, meta.chunk_type)]
        translated = await strategy.run(meta)
        tgt_checksum = calculate_checksum(translated)

        self._store.persist_pair(
            src_checksum,
            tgt_checksum,
            meta.src_lang,
            meta.tgt_lang,
            chunk,
            translated,
        )
        return translated

def build_default_translator(root_path: Path) -> ChunkTranslator:
    """Constructs default translation factory"""
    return ChunkTranslator(TranslationStoreCsv(root_path))
=======
async def translate_chunk_or_retrieve_from_db_async(root_path: Path, text_chunk: str, source_language: Language, target_language: Language, prompt_placeholder: str = def_prompt_template, vocab_list: VocabList | None = None, doc_type: DocumentType = DocumentType.Other, chunk_type: ChunkType = ChunkType.Other) -> str:
    """
    Verifies if provided chunk of text exists in the translation database. If
    it exists, looks for the translation in the DB, if it exists, returns the
    translation, if it doesn't translates it using an LLM.
    """

    src_checksum = calculate_checksum(text_chunk)
    tgt_checksum = find_correspondent_checksum(root_path, src_checksum, source_language, target_language)

    translated = "" 
    found_in_db = False

    if tgt_checksum is not None: # if we found existing pair, try to extract translated contents
        logger.debug("Found the translation in the database")
        found_in_db = True
        translated = read_contents_by_checksum_with_lang(root_path, tgt_checksum, target_language)
    elif is_whitespace(text_chunk):
        logger.debug("It is a whitespace, add to db but no need to translate")
        translated = text_chunk
        src_checksum = add_contents_to_db(root_path, text_chunk, source_language) 
        tgt_checksum = add_contents_to_db(root_path, translated, target_language) 
        set_checksum_pair_to_correspondence_db(root_path, src_checksum, source_language, tgt_checksum, target_language)

    if ( translated == "" and not found_in_db) or translated is None: # if the translation is empty, then we haven't found it and we should translate it
        translated = ""
        logger.debug("Didn't find the translation in the database, translate using LLM")
        match doc_type:
            case DocumentType.LaTeX:
                xml_text = chunk_to_xml(text_chunk, chunk_type)
                prompt_for_lang = xml_translation_prompt
                prompt_for_lang = _prepare_prompt_for_language(prompt_for_lang, target_language, source_language)
                prompt_for_lang = _prepare_prompt_for_content_type(prompt_for_lang, "LaTeX")
                xml_translated = await translate_chunk_with_prompt(prompt_for_lang, xml_text, True)
                translated = reconstruct_from_xml(xml_translated)
            case DocumentType.JupyterNotebook:
                xml_text = chunk_to_xml(text_chunk, chunk_type)
                prompt_for_lang = xml_translation_prompt
                prompt_for_lang = _prepare_prompt_for_language(prompt_for_lang, target_language, source_language)
                type_str: str = str(chunk_type) if chunk_type != ChunkType.Other else ChunkType.Myst
                prompt_for_lang = _prepare_prompt_for_content_type(prompt_for_lang, type_str)
                xml_translated = await translate_chunk_with_prompt(prompt_for_lang, xml_text, True)
                translated = reconstruct_from_xml(xml_translated)

            case _:
                prompt_for_lang = _prepare_prompt_for_language(prompt_placeholder, target_language)
                prompt_for_lang = _prepare_prompt_for_vocab_list(prompt_for_lang, vocab_list)
                translated = await translate_chunk_with_prompt(prompt_for_lang, text_chunk)

        # always be here
        src_checksum = add_contents_to_db(root_path, text_chunk, source_language) 
        tgt_checksum = add_contents_to_db(root_path, translated, target_language) 
        set_checksum_pair_to_correspondence_db(root_path, src_checksum, source_language, tgt_checksum, target_language)
    return translated
>>>>>>> e5015be2
<|MERGE_RESOLUTION|>--- conflicted
+++ resolved
@@ -5,12 +5,8 @@
 from trans_lib.helpers import calculate_checksum
 from pathlib import Path
 from trans_lib.enums import ChunkType, DocumentType, Language
-<<<<<<< HEAD
 from trans_lib.translation_store.translation_store import TranslationStore, TranslationStoreCsv
 from trans_lib.translator import def_prompt_template, finalize_prompt, finalize_xml_prompt, translate_chunk_with_prompt, _prepare_prompt_for_language, _prepare_prompt_for_vocab_list, _prepare_prompt_for_content_type
-=======
-from trans_lib.translator import def_prompt_template, translate_chunk_with_prompt, _prepare_prompt_for_language, _prepare_prompt_for_vocab_list, _prepare_prompt_for_content_type
->>>>>>> e5015be2
 from trans_lib.vocab_list import VocabList
 from trans_lib.xml_manipulator_mod.xml import reconstruct_from_xml
 from trans_lib.xml_manipulator_mod.mod import chunk_to_xml, code_to_xml
@@ -21,8 +17,6 @@
 
 def is_whitespace(text: str) -> bool:
     return not text or text.isspace()
-
-<<<<<<< HEAD
 
 @dataclass
 class Meta:
@@ -176,60 +170,4 @@
 
 def build_default_translator(root_path: Path) -> ChunkTranslator:
     """Constructs default translation factory"""
-    return ChunkTranslator(TranslationStoreCsv(root_path))
-=======
-async def translate_chunk_or_retrieve_from_db_async(root_path: Path, text_chunk: str, source_language: Language, target_language: Language, prompt_placeholder: str = def_prompt_template, vocab_list: VocabList | None = None, doc_type: DocumentType = DocumentType.Other, chunk_type: ChunkType = ChunkType.Other) -> str:
-    """
-    Verifies if provided chunk of text exists in the translation database. If
-    it exists, looks for the translation in the DB, if it exists, returns the
-    translation, if it doesn't translates it using an LLM.
-    """
-
-    src_checksum = calculate_checksum(text_chunk)
-    tgt_checksum = find_correspondent_checksum(root_path, src_checksum, source_language, target_language)
-
-    translated = "" 
-    found_in_db = False
-
-    if tgt_checksum is not None: # if we found existing pair, try to extract translated contents
-        logger.debug("Found the translation in the database")
-        found_in_db = True
-        translated = read_contents_by_checksum_with_lang(root_path, tgt_checksum, target_language)
-    elif is_whitespace(text_chunk):
-        logger.debug("It is a whitespace, add to db but no need to translate")
-        translated = text_chunk
-        src_checksum = add_contents_to_db(root_path, text_chunk, source_language) 
-        tgt_checksum = add_contents_to_db(root_path, translated, target_language) 
-        set_checksum_pair_to_correspondence_db(root_path, src_checksum, source_language, tgt_checksum, target_language)
-
-    if ( translated == "" and not found_in_db) or translated is None: # if the translation is empty, then we haven't found it and we should translate it
-        translated = ""
-        logger.debug("Didn't find the translation in the database, translate using LLM")
-        match doc_type:
-            case DocumentType.LaTeX:
-                xml_text = chunk_to_xml(text_chunk, chunk_type)
-                prompt_for_lang = xml_translation_prompt
-                prompt_for_lang = _prepare_prompt_for_language(prompt_for_lang, target_language, source_language)
-                prompt_for_lang = _prepare_prompt_for_content_type(prompt_for_lang, "LaTeX")
-                xml_translated = await translate_chunk_with_prompt(prompt_for_lang, xml_text, True)
-                translated = reconstruct_from_xml(xml_translated)
-            case DocumentType.JupyterNotebook:
-                xml_text = chunk_to_xml(text_chunk, chunk_type)
-                prompt_for_lang = xml_translation_prompt
-                prompt_for_lang = _prepare_prompt_for_language(prompt_for_lang, target_language, source_language)
-                type_str: str = str(chunk_type) if chunk_type != ChunkType.Other else ChunkType.Myst
-                prompt_for_lang = _prepare_prompt_for_content_type(prompt_for_lang, type_str)
-                xml_translated = await translate_chunk_with_prompt(prompt_for_lang, xml_text, True)
-                translated = reconstruct_from_xml(xml_translated)
-
-            case _:
-                prompt_for_lang = _prepare_prompt_for_language(prompt_placeholder, target_language)
-                prompt_for_lang = _prepare_prompt_for_vocab_list(prompt_for_lang, vocab_list)
-                translated = await translate_chunk_with_prompt(prompt_for_lang, text_chunk)
-
-        # always be here
-        src_checksum = add_contents_to_db(root_path, text_chunk, source_language) 
-        tgt_checksum = add_contents_to_db(root_path, translated, target_language) 
-        set_checksum_pair_to_correspondence_db(root_path, src_checksum, source_language, tgt_checksum, target_language)
-    return translated
->>>>>>> e5015be2
+    return ChunkTranslator(TranslationStoreCsv(root_path))